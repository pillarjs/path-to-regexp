--- conflicted
+++ resolved
@@ -109,12 +109,7 @@
 //=> null
 
 regexp.exec('/bar/baz')
-<<<<<<< HEAD
 //=> [ '/bar/baz','bar/baz', index: 0, input: '/bar/baz', groups: undefined ]
-=======
-//=> ['/bar/baz', 'bar/baz']
->>>>>>> fa00e6b5
-```
 
 #### Unnamed Parameters
 
