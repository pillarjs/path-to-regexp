--- conflicted
+++ resolved
@@ -1,2748 +1,6 @@
-<<<<<<< HEAD
-import * as util from "util";
-import * as pathToRegexp from "./index";
-import semver from "semver";
-
-type Test = [
-  pathToRegexp.Path,
-  (pathToRegexp.TokensToRegexpOptions & pathToRegexp.ParseOptions) | undefined,
-  pathToRegexp.Token[],
-  Array<
-    [
-      string,
-      (string | undefined)[] | null,
-      pathToRegexp.Match?,
-      pathToRegexp.RegexpToFunctionOptions?
-    ]
-  >,
-  Array<[any, string | null, pathToRegexp.TokensToFunctionOptions?]>
-];
-
-/**
- * An array of test cases with expected inputs and outputs.
- */
-const TESTS: Test[] = [
-  /**
-   * Simple paths.
-   */
-  [
-    "/",
-    undefined,
-    ["/"],
-    [
-      ["/", ["/"], { path: "/", index: 0, params: {} }],
-      ["/route", null, false],
-    ],
-    [
-      [null, "/"],
-      [{}, "/"],
-      [{ id: 123 }, "/"],
-    ],
-  ],
-  [
-    "/test",
-    undefined,
-    ["/test"],
-    [
-      ["/test", ["/test"], { path: "/test", index: 0, params: {} }],
-      ["/route", null, false],
-      ["/test/route", null, false],
-      ["/test/", ["/test/"], { path: "/test/", index: 0, params: {} }],
-    ],
-    [
-      [null, "/test"],
-      [{}, "/test"],
-    ],
-  ],
-  [
-    "/test/",
-    undefined,
-    ["/test/"],
-    [
-      ["/test", null],
-      ["/test/", ["/test/"]],
-      ["/test//", ["/test//"]],
-    ],
-    [[null, "/test/"]],
-  ],
-
-  /**
-   * Case-sensitive paths.
-   */
-  [
-    "/test",
-    {
-      sensitive: true,
-    },
-    ["/test"],
-    [
-      ["/test", ["/test"]],
-      ["/TEST", null],
-    ],
-    [[null, "/test"]],
-  ],
-  [
-    "/TEST",
-    {
-      sensitive: true,
-    },
-    ["/TEST"],
-    [
-      ["/test", null],
-      ["/TEST", ["/TEST"]],
-    ],
-    [[null, "/TEST"]],
-  ],
-
-  /**
-   * Strict mode.
-   */
-  [
-    "/test",
-    {
-      strict: true,
-    },
-    ["/test"],
-    [
-      ["/test", ["/test"]],
-      ["/test/", null],
-      ["/TEST", ["/TEST"]],
-    ],
-    [[null, "/test"]],
-  ],
-  [
-    "/test/",
-    {
-      strict: true,
-    },
-    ["/test/"],
-    [
-      ["/test", null],
-      ["/test/", ["/test/"]],
-      ["/test//", null],
-    ],
-    [[null, "/test/"]],
-  ],
-
-  /**
-   * Non-ending mode.
-   */
-  [
-    "/test",
-    {
-      end: false,
-    },
-    ["/test"],
-    [
-      ["/test", ["/test"]],
-      ["/test/", ["/test/"]],
-      ["/test/route", ["/test"]],
-      ["/route", null],
-    ],
-    [[null, "/test"]],
-  ],
-  [
-    "/test/",
-    {
-      end: false,
-    },
-    ["/test/"],
-    [
-      ["/test", null],
-      ["/test/route", ["/test/"]],
-      ["/test//", ["/test//"]],
-      ["/test//route", ["/test/"]],
-    ],
-    [[null, "/test/"]],
-  ],
-  [
-    "/:test",
-    {
-      end: false,
-    },
-    [
-      {
-        name: "test",
-        prefix: "/",
-        suffix: "",
-        modifier: "",
-        pattern: "[^\\/#\\?]+?",
-      },
-    ],
-    [
-      [
-        "/route",
-        ["/route", "route"],
-        { path: "/route", index: 0, params: { test: "route" } },
-      ],
-      [
-        "/caf%C3%A9",
-        ["/caf%C3%A9", "caf%C3%A9"],
-        { path: "/caf%C3%A9", index: 0, params: { test: "caf%C3%A9" } },
-      ],
-      [
-        "/caf%C3%A9",
-        ["/caf%C3%A9", "caf%C3%A9"],
-        { path: "/caf%C3%A9", index: 0, params: { test: "café" } },
-        { decode: decodeURIComponent },
-      ],
-    ],
-    [
-      [{}, null],
-      [{ test: "abc" }, "/abc"],
-      [{ test: "a+b" }, "/a+b"],
-      [{ test: "a+b" }, "/test", { encode: (_, token) => String(token.name) }],
-      [{ test: "a+b" }, "/a%2Bb", { encode: encodeURIComponent }],
-    ],
-  ],
-  [
-    "/:test/",
-    {
-      end: false,
-    },
-    [
-      {
-        name: "test",
-        prefix: "/",
-        suffix: "",
-        modifier: "",
-        pattern: "[^\\/#\\?]+?",
-      },
-      "/",
-    ],
-    [
-      ["/route", null],
-      ["/route/", ["/route/", "route"]],
-    ],
-    [[{ test: "abc" }, "/abc/"]],
-  ],
-  [
-    "",
-    {
-      end: false,
-    },
-    [],
-    [
-      ["", [""]],
-      ["/", ["/"]],
-      ["route", [""]],
-      ["/route", [""]],
-      ["/route/", [""]],
-    ],
-    [[null, ""]],
-  ],
-
-  /**
-   * Non-starting mode.
-   */
-  [
-    "/test",
-    {
-      start: false,
-    },
-    ["/test"],
-    [
-      ["/test", ["/test"]],
-      ["/test/", ["/test/"]],
-      ["/route/test", ["/test"]],
-      ["/test/route", null],
-      ["/route/test/deep", null],
-      ["/route", null],
-    ],
-    [[null, "/test"]],
-  ],
-  [
-    "/test/",
-    {
-      start: false,
-    },
-    ["/test/"],
-    [
-      ["/test", null],
-      ["/test/route", null],
-      ["/test//route", null],
-      ["/test//", ["/test//"]],
-      ["/route/test/", ["/test/"]],
-    ],
-    [[null, "/test/"]],
-  ],
-  [
-    "/:test",
-    {
-      start: false,
-    },
-    [
-      {
-        name: "test",
-        prefix: "/",
-        suffix: "",
-        modifier: "",
-        pattern: "[^\\/#\\?]+?",
-      },
-    ],
-    [["/route", ["/route", "route"]]],
-    [
-      [{}, null],
-      [{ test: "abc" }, "/abc"],
-      [{ test: "a+b" }, "/a+b"],
-      [{ test: "a+b" }, "/test", { encode: (_, token) => String(token.name) }],
-      [{ test: "a+b" }, "/a%2Bb", { encode: encodeURIComponent }],
-    ],
-  ],
-  [
-    "/:test/",
-    {
-      start: false,
-    },
-    [
-      {
-        name: "test",
-        prefix: "/",
-        suffix: "",
-        modifier: "",
-        pattern: "[^\\/#\\?]+?",
-      },
-      "/",
-    ],
-    [
-      ["/route", null],
-      ["/route/", ["/route/", "route"]],
-    ],
-    [[{ test: "abc" }, "/abc/"]],
-  ],
-  [
-    "",
-    {
-      start: false,
-    },
-    [],
-    [
-      ["", [""]],
-      ["/", ["/"]],
-      ["route", [""]],
-      ["/route", [""]],
-      ["/route/", ["/"]],
-    ],
-    [[null, ""]],
-  ],
-
-  /**
-   * Combine modes.
-   */
-  [
-    "/test",
-    {
-      end: false,
-      strict: true,
-    },
-    ["/test"],
-    [
-      ["/test", ["/test"]],
-      ["/test/", ["/test"]],
-      ["/test/route", ["/test"]],
-    ],
-    [[null, "/test"]],
-  ],
-  [
-    "/test/",
-    {
-      end: false,
-      strict: true,
-    },
-    ["/test/"],
-    [
-      ["/test", null],
-      ["/test/", ["/test/"]],
-      ["/test//", ["/test/"]],
-      ["/test/route", ["/test/"]],
-    ],
-    [[null, "/test/"]],
-  ],
-  [
-    "/test.json",
-    {
-      end: false,
-      strict: true,
-    },
-    ["/test.json"],
-    [
-      ["/test.json", ["/test.json"]],
-      ["/test.json.hbs", null],
-      ["/test.json/route", ["/test.json"]],
-    ],
-    [[null, "/test.json"]],
-  ],
-  [
-    "/:test",
-    {
-      end: false,
-      strict: true,
-    },
-    [
-      {
-        name: "test",
-        prefix: "/",
-        suffix: "",
-        modifier: "",
-        pattern: "[^\\/#\\?]+?",
-      },
-    ],
-    [
-      ["/route", ["/route", "route"]],
-      ["/route/", ["/route", "route"]],
-    ],
-    [
-      [{}, null],
-      [{ test: "abc" }, "/abc"],
-    ],
-  ],
-  [
-    "/:test/",
-    {
-      end: false,
-      strict: true,
-    },
-    [
-      {
-        name: "test",
-        prefix: "/",
-        suffix: "",
-        modifier: "",
-        pattern: "[^\\/#\\?]+?",
-      },
-      "/",
-    ],
-    [
-      ["/route", null],
-      ["/route/", ["/route/", "route"]],
-    ],
-    [[{ test: "foobar" }, "/foobar/"]],
-  ],
-  [
-    "/test",
-    {
-      start: false,
-      end: false,
-    },
-    ["/test"],
-    [
-      ["/test", ["/test"]],
-      ["/test/", ["/test/"]],
-      ["/test/route", ["/test"]],
-      ["/route/test/deep", ["/test"]],
-    ],
-    [[null, "/test"]],
-  ],
-  [
-    "/test/",
-    {
-      start: false,
-      end: false,
-    },
-    ["/test/"],
-    [
-      ["/test", null],
-      ["/test/", ["/test/"]],
-      ["/test//", ["/test//"]],
-      ["/test/route", ["/test/"]],
-      ["/route/test/deep", ["/test/"]],
-    ],
-    [[null, "/test/"]],
-  ],
-  [
-    "/test.json",
-    {
-      start: false,
-      end: false,
-    },
-    ["/test.json"],
-    [
-      ["/test.json", ["/test.json"]],
-      ["/test.json.hbs", null],
-      ["/test.json/route", ["/test.json"]],
-      ["/route/test.json/deep", ["/test.json"]],
-    ],
-    [[null, "/test.json"]],
-  ],
-  [
-    "/:test",
-    {
-      start: false,
-      end: false,
-    },
-    [
-      {
-        name: "test",
-        prefix: "/",
-        suffix: "",
-        modifier: "",
-        pattern: "[^\\/#\\?]+?",
-      },
-    ],
-    [
-      ["/route", ["/route", "route"]],
-      ["/route/", ["/route/", "route"]],
-    ],
-    [
-      [{}, null],
-      [{ test: "abc" }, "/abc"],
-    ],
-  ],
-  [
-    "/:test/",
-    {
-      end: false,
-      strict: true,
-    },
-    [
-      {
-        name: "test",
-        prefix: "/",
-        suffix: "",
-        modifier: "",
-        pattern: "[^\\/#\\?]+?",
-      },
-      "/",
-    ],
-    [
-      ["/route", null],
-      ["/route/", ["/route/", "route"]],
-    ],
-    [[{ test: "foobar" }, "/foobar/"]],
-  ],
-
-  /**
-   * Arrays of simple paths.
-   */
-  [
-    ["/one", "/two"],
-    undefined,
-    [],
-    [
-      ["/one", ["/one"]],
-      ["/two", ["/two"]],
-      ["/three", null],
-      ["/one/two", null],
-    ],
-    [],
-  ],
-
-  /**
-   * Non-ending simple path.
-   */
-  [
-    "/test",
-    {
-      end: false,
-    },
-    ["/test"],
-    [["/test/route", ["/test"]]],
-    [[null, "/test"]],
-  ],
-
-  /**
-   * Single named parameter.
-   */
-  [
-    "/:test",
-    undefined,
-    [
-      {
-        name: "test",
-        prefix: "/",
-        suffix: "",
-        modifier: "",
-        pattern: "[^\\/#\\?]+?",
-      },
-    ],
-    [
-      ["/route", ["/route", "route"]],
-      ["/another", ["/another", "another"]],
-      ["/something/else", null],
-      ["/route.json", ["/route.json", "route.json"]],
-      ["/something%2Felse", ["/something%2Felse", "something%2Felse"]],
-      [
-        "/something%2Felse%2Fmore",
-        ["/something%2Felse%2Fmore", "something%2Felse%2Fmore"],
-      ],
-      ["/;,:@&=+$-_.!~*()", ["/;,:@&=+$-_.!~*()", ";,:@&=+$-_.!~*()"]],
-    ],
-    [
-      [{ test: "route" }, "/route"],
-      [
-        { test: "something/else" },
-        "/something%2Felse",
-        { encode: encodeURIComponent },
-      ],
-      [
-        { test: "something/else/more" },
-        "/something%2Felse%2Fmore",
-        { encode: encodeURIComponent },
-      ],
-    ],
-  ],
-  [
-    "/:test",
-    {
-      strict: true,
-    },
-    [
-      {
-        name: "test",
-        prefix: "/",
-        suffix: "",
-        modifier: "",
-        pattern: "[^\\/#\\?]+?",
-      },
-    ],
-    [
-      ["/route", ["/route", "route"]],
-      ["/route/", null],
-    ],
-    [[{ test: "route" }, "/route"]],
-  ],
-  [
-    "/:test/",
-    {
-      strict: true,
-    },
-    [
-      {
-        name: "test",
-        prefix: "/",
-        suffix: "",
-        modifier: "",
-        pattern: "[^\\/#\\?]+?",
-      },
-      "/",
-    ],
-    [
-      ["/route/", ["/route/", "route"]],
-      ["/route//", null],
-    ],
-    [[{ test: "route" }, "/route/"]],
-  ],
-  [
-    "/:test",
-    {
-      end: false,
-    },
-    [
-      {
-        name: "test",
-        prefix: "/",
-        suffix: "",
-        modifier: "",
-        pattern: "[^\\/#\\?]+?",
-      },
-    ],
-    [
-      ["/route.json", ["/route.json", "route.json"]],
-      ["/route//", ["/route", "route"]],
-    ],
-    [[{ test: "route" }, "/route"]],
-  ],
-
-  /**
-   * Optional named parameter.
-   */
-  [
-    "/:test?",
-    undefined,
-    [
-      {
-        name: "test",
-        prefix: "/",
-        suffix: "",
-        modifier: "?",
-        pattern: "[^\\/#\\?]+?",
-      },
-    ],
-    [
-      [
-        "/route",
-        ["/route", "route"],
-        { path: "/route", index: 0, params: { test: "route" } },
-      ],
-      ["/route/nested", null, false],
-      ["/", ["/", undefined], { path: "/", index: 0, params: {} }],
-      ["//", null],
-    ],
-    [
-      [null, ""],
-      [{ test: "foobar" }, "/foobar"],
-    ],
-  ],
-  [
-    "/:test?",
-    {
-      strict: true,
-    },
-    [
-      {
-        name: "test",
-        prefix: "/",
-        suffix: "",
-        modifier: "?",
-        pattern: "[^\\/#\\?]+?",
-      },
-    ],
-    [
-      ["/route", ["/route", "route"]],
-      ["/", null], // Questionable behaviour.
-      ["//", null],
-    ],
-    [
-      [null, ""],
-      [{ test: "foobar" }, "/foobar"],
-    ],
-  ],
-  [
-    "/:test?/",
-    {
-      strict: true,
-    },
-    [
-      {
-        name: "test",
-        prefix: "/",
-        suffix: "",
-        modifier: "?",
-        pattern: "[^\\/#\\?]+?",
-      },
-      "/",
-    ],
-    [
-      ["/route", null],
-      ["/route/", ["/route/", "route"]],
-      ["/", ["/", undefined]],
-      ["//", null],
-    ],
-    [
-      [null, "/"],
-      [{ test: "foobar" }, "/foobar/"],
-    ],
-  ],
-  [
-    "/:test?/bar",
-    undefined,
-    [
-      {
-        name: "test",
-        prefix: "/",
-        suffix: "",
-        modifier: "?",
-        pattern: "[^\\/#\\?]+?",
-      },
-      "/bar",
-    ],
-    [
-      ["/bar", ["/bar", undefined]],
-      ["/foo/bar", ["/foo/bar", "foo"]],
-    ],
-    [
-      [null, "/bar"],
-      [{ test: "foo" }, "/foo/bar"],
-    ],
-  ],
-  [
-    "/:test?-bar",
-    undefined,
-    [
-      {
-        name: "test",
-        prefix: "/",
-        suffix: "",
-        modifier: "?",
-        pattern: "[^\\/#\\?]+?",
-      },
-      "-bar",
-    ],
-    [
-      ["-bar", ["-bar", undefined]],
-      ["/-bar", null],
-      ["/foo-bar", ["/foo-bar", "foo"]],
-    ],
-    [
-      [undefined, "-bar"],
-      [{ test: "foo" }, "/foo-bar"],
-    ],
-  ],
-  [
-    "/:test*-bar",
-    undefined,
-    [
-      {
-        name: "test",
-        prefix: "/",
-        suffix: "",
-        modifier: "*",
-        pattern: "[^\\/#\\?]+?",
-      },
-      "-bar",
-    ],
-    [
-      ["-bar", ["-bar", undefined]],
-      ["/-bar", null],
-      ["/foo-bar", ["/foo-bar", "foo"]],
-      ["/foo/baz-bar", ["/foo/baz-bar", "foo/baz"]],
-    ],
-    [[{ test: "foo" }, "/foo-bar"]],
-  ],
-
-  /**
-   * Repeated one or more times parameters.
-   */
-  [
-    "/:test+",
-    undefined,
-    [
-      {
-        name: "test",
-        prefix: "/",
-        suffix: "",
-        modifier: "+",
-        pattern: "[^\\/#\\?]+?",
-      },
-    ],
-    [
-      ["/", null, false],
-      [
-        "/route",
-        ["/route", "route"],
-        { path: "/route", index: 0, params: { test: ["route"] } },
-      ],
-      [
-        "/some/basic/route",
-        ["/some/basic/route", "some/basic/route"],
-        {
-          path: "/some/basic/route",
-          index: 0,
-          params: { test: ["some", "basic", "route"] },
-        },
-      ],
-      ["//", null, false],
-    ],
-    [
-      [{}, null],
-      [{ test: "foobar" }, "/foobar"],
-      [{ test: ["a", "b", "c"] }, "/a/b/c"],
-    ],
-  ],
-  [
-    "/:test(\\d+)+",
-    undefined,
-    [
-      {
-        name: "test",
-        prefix: "/",
-        suffix: "",
-        modifier: "+",
-        pattern: "\\d+",
-      },
-    ],
-    [
-      ["/abc/456/789", null],
-      ["/123/456/789", ["/123/456/789", "123/456/789"]],
-    ],
-    [
-      [{ test: "abc" }, null],
-      [{ test: 123 }, "/123"],
-      [{ test: [1, 2, 3] }, "/1/2/3"],
-    ],
-  ],
-  [
-    "/route.:ext(json|xml)+",
-    undefined,
-    [
-      "/route",
-      {
-        name: "ext",
-        prefix: ".",
-        suffix: "",
-        modifier: "+",
-        pattern: "json|xml",
-      },
-    ],
-    [
-      ["/route", null],
-      ["/route.json", ["/route.json", "json"]],
-      ["/route.xml.json", ["/route.xml.json", "xml.json"]],
-      ["/route.html", null],
-    ],
-    [
-      [{ ext: "foobar" }, null],
-      [{ ext: "xml" }, "/route.xml"],
-      [{ ext: ["xml", "json"] }, "/route.xml.json"],
-    ],
-  ],
-  [
-    "/route.:ext(\\w+)/test",
-    undefined,
-    [
-      "/route",
-      {
-        name: "ext",
-        prefix: ".",
-        suffix: "",
-        modifier: "",
-        pattern: "\\w+",
-      },
-      "/test",
-    ],
-    [
-      ["/route", null],
-      ["/route.json", null],
-      ["/route.xml/test", ["/route.xml/test", "xml"]],
-      ["/route.json.gz/test", null],
-    ],
-    [[{ ext: "xml" }, "/route.xml/test"]],
-  ],
-
-  /**
-   * Repeated zero or more times parameters.
-   */
-  [
-    "/:test*",
-    undefined,
-    [
-      {
-        name: "test",
-        prefix: "/",
-        suffix: "",
-        modifier: "*",
-        pattern: "[^\\/#\\?]+?",
-      },
-    ],
-    [
-      ["/", ["/", undefined], { path: "/", index: 0, params: {} }],
-      ["//", null, false],
-      [
-        "/route",
-        ["/route", "route"],
-        { path: "/route", index: 0, params: { test: ["route"] } },
-      ],
-      [
-        "/some/basic/route",
-        ["/some/basic/route", "some/basic/route"],
-        {
-          path: "/some/basic/route",
-          index: 0,
-          params: { test: ["some", "basic", "route"] },
-        },
-      ],
-    ],
-    [
-      [{}, ""],
-      [{ test: [] }, ""],
-      [{ test: "foobar" }, "/foobar"],
-      [{ test: ["foo", "bar"] }, "/foo/bar"],
-    ],
-  ],
-  [
-    "/route.:ext([a-z]+)*",
-    undefined,
-    [
-      "/route",
-      {
-        name: "ext",
-        prefix: ".",
-        suffix: "",
-        modifier: "*",
-        pattern: "[a-z]+",
-      },
-    ],
-    [
-      ["/route", ["/route", undefined]],
-      ["/route.json", ["/route.json", "json"]],
-      ["/route.json.xml", ["/route.json.xml", "json.xml"]],
-      ["/route.123", null],
-    ],
-    [
-      [{}, "/route"],
-      [{ ext: [] }, "/route"],
-      [{ ext: "123" }, null],
-      [{ ext: "foobar" }, "/route.foobar"],
-      [{ ext: ["foo", "bar"] }, "/route.foo.bar"],
-    ],
-  ],
-
-  /**
-   * Custom named parameters.
-   */
-  [
-    "/:test(\\d+)",
-    undefined,
-    [
-      {
-        name: "test",
-        prefix: "/",
-        suffix: "",
-        modifier: "",
-        pattern: "\\d+",
-      },
-    ],
-    [
-      ["/123", ["/123", "123"]],
-      ["/abc", null],
-      ["/123/abc", null],
-    ],
-    [
-      [{ test: "abc" }, null],
-      [{ test: "abc" }, "/abc", { validate: false }],
-      [{ test: "123" }, "/123"],
-    ],
-  ],
-  [
-    "/:test(\\d+)",
-    {
-      end: false,
-    },
-    [
-      {
-        name: "test",
-        prefix: "/",
-        suffix: "",
-        modifier: "",
-        pattern: "\\d+",
-      },
-    ],
-    [
-      ["/123", ["/123", "123"]],
-      ["/abc", null],
-      ["/123/abc", ["/123", "123"]],
-    ],
-    [[{ test: "123" }, "/123"]],
-  ],
-  [
-    "/:test(.*)",
-    undefined,
-    [
-      {
-        name: "test",
-        prefix: "/",
-        suffix: "",
-        modifier: "",
-        pattern: ".*",
-      },
-    ],
-    [
-      ["/anything/goes/here", ["/anything/goes/here", "anything/goes/here"]],
-      ["/;,:@&=/+$-_.!/~*()", ["/;,:@&=/+$-_.!/~*()", ";,:@&=/+$-_.!/~*()"]],
-    ],
-    [
-      [{ test: "" }, "/"],
-      [{ test: "abc" }, "/abc"],
-      [{ test: "abc/123" }, "/abc%2F123", { encode: encodeURIComponent }],
-      [
-        { test: "abc/123/456" },
-        "/abc%2F123%2F456",
-        { encode: encodeURIComponent },
-      ],
-    ],
-  ],
-  [
-    "/:route([a-z]+)",
-    undefined,
-    [
-      {
-        name: "route",
-        prefix: "/",
-        suffix: "",
-        modifier: "",
-        pattern: "[a-z]+",
-      },
-    ],
-    [
-      ["/abcde", ["/abcde", "abcde"]],
-      ["/12345", null],
-    ],
-    [
-      [{ route: "" }, null],
-      [{ route: "" }, "/", { validate: false }],
-      [{ route: "123" }, null],
-      [{ route: "123" }, "/123", { validate: false }],
-      [{ route: "abc" }, "/abc"],
-    ],
-  ],
-  [
-    "/:route(this|that)",
-    undefined,
-    [
-      {
-        name: "route",
-        prefix: "/",
-        suffix: "",
-        modifier: "",
-        pattern: "this|that",
-      },
-    ],
-    [
-      ["/this", ["/this", "this"]],
-      ["/that", ["/that", "that"]],
-      ["/foo", null],
-    ],
-    [
-      [{ route: "this" }, "/this"],
-      [{ route: "foo" }, null],
-      [{ route: "foo" }, "/foo", { validate: false }],
-      [{ route: "that" }, "/that"],
-    ],
-  ],
-  [
-    "/:path(abc|xyz)*",
-    undefined,
-    [
-      {
-        name: "path",
-        prefix: "/",
-        suffix: "",
-        modifier: "*",
-        pattern: "abc|xyz",
-      },
-    ],
-    [
-      ["/abc", ["/abc", "abc"]],
-      ["/abc/abc", ["/abc/abc", "abc/abc"]],
-      ["/xyz/xyz", ["/xyz/xyz", "xyz/xyz"]],
-      ["/abc/xyz", ["/abc/xyz", "abc/xyz"]],
-      ["/abc/xyz/abc/xyz", ["/abc/xyz/abc/xyz", "abc/xyz/abc/xyz"]],
-      ["/xyzxyz", null],
-    ],
-    [
-      [{ path: "abc" }, "/abc"],
-      [{ path: ["abc", "xyz"] }, "/abc/xyz"],
-      [{ path: ["xyz", "abc", "xyz"] }, "/xyz/abc/xyz"],
-      [{ path: "abc123" }, null],
-      [{ path: "abc123" }, "/abc123", { validate: false }],
-      [{ path: "abcxyz" }, null],
-      [{ path: "abcxyz" }, "/abcxyz", { validate: false }],
-    ],
-  ],
-
-  /**
-   * Prefixed slashes could be omitted.
-   */
-  [
-    "test",
-    undefined,
-    ["test"],
-    [
-      ["test", ["test"]],
-      ["/test", null],
-    ],
-    [[null, "test"]],
-  ],
-  [
-    ":test",
-    undefined,
-    [
-      {
-        name: "test",
-        prefix: "",
-        suffix: "",
-        modifier: "",
-        pattern: "[^\\/#\\?]+?",
-      },
-    ],
-    [
-      ["route", ["route", "route"]],
-      ["/route", null],
-      ["route/", ["route/", "route"]],
-    ],
-    [
-      [{ test: "" }, null],
-      [{}, null],
-      [{ test: null }, null],
-      [{ test: "route" }, "route"],
-    ],
-  ],
-  [
-    ":test",
-    {
-      strict: true,
-    },
-    [
-      {
-        name: "test",
-        prefix: "",
-        suffix: "",
-        modifier: "",
-        pattern: "[^\\/#\\?]+?",
-      },
-    ],
-    [
-      ["route", ["route", "route"]],
-      ["/route", null],
-      ["route/", null],
-    ],
-    [[{ test: "route" }, "route"]],
-  ],
-  [
-    ":test",
-    {
-      end: false,
-    },
-    [
-      {
-        name: "test",
-        prefix: "",
-        suffix: "",
-        modifier: "",
-        pattern: "[^\\/#\\?]+?",
-      },
-    ],
-    [
-      ["route", ["route", "route"]],
-      ["/route", null],
-      ["route/", ["route/", "route"]],
-      ["route/foobar", ["route", "route"]],
-    ],
-    [[{ test: "route" }, "route"]],
-  ],
-  [
-    ":test?",
-    undefined,
-    [
-      {
-        name: "test",
-        prefix: "",
-        suffix: "",
-        modifier: "?",
-        pattern: "[^\\/#\\?]+?",
-      },
-    ],
-    [
-      ["route", ["route", "route"]],
-      ["/route", null],
-      ["", ["", undefined]],
-      ["route/foobar", null],
-    ],
-    [
-      [{}, ""],
-      [{ test: "" }, null],
-      [{ test: "route" }, "route"],
-    ],
-  ],
-  [
-    "{:test/}+",
-    undefined,
-    [
-      {
-        name: "test",
-        prefix: "",
-        suffix: "/",
-        modifier: "+",
-        pattern: "[^\\/#\\?]+?",
-      },
-    ],
-    [
-      ["route/", ["route/", "route"]],
-      ["/route", null],
-      ["", null],
-      ["foo/bar/", ["foo/bar/", "foo/bar"]],
-    ],
-    [
-      [{}, null],
-      [{ test: "" }, null],
-      [{ test: ["route"] }, "route/"],
-      [{ test: ["foo", "bar"] }, "foo/bar/"],
-    ],
-  ],
-
-  /**
-   * Formats.
-   */
-  [
-    "/test.json",
-    undefined,
-    ["/test.json"],
-    [
-      ["/test.json", ["/test.json"]],
-      ["/route.json", null],
-    ],
-    [[{}, "/test.json"]],
-  ],
-  [
-    "/:test.json",
-    undefined,
-    [
-      {
-        name: "test",
-        prefix: "/",
-        suffix: "",
-        modifier: "",
-        pattern: "[^\\/#\\?]+?",
-      },
-      ".json",
-    ],
-    [
-      ["/.json", null],
-      ["/test.json", ["/test.json", "test"]],
-      ["/route.json", ["/route.json", "route"]],
-      ["/route.json.json", ["/route.json.json", "route.json"]],
-    ],
-    [
-      [{ test: "" }, null],
-      [{ test: "foo" }, "/foo.json"],
-    ],
-  ],
-
-  /**
-   * Format params.
-   */
-  [
-    "/test.:format(\\w+)",
-    undefined,
-    [
-      "/test",
-      {
-        name: "format",
-        prefix: ".",
-        suffix: "",
-        modifier: "",
-        pattern: "\\w+",
-      },
-    ],
-    [
-      ["/test.html", ["/test.html", "html"]],
-      ["/test.hbs.html", null],
-    ],
-    [
-      [{}, null],
-      [{ format: "" }, null],
-      [{ format: "foo" }, "/test.foo"],
-    ],
-  ],
-  [
-    "/test.:format(\\w+).:format(\\w+)",
-    undefined,
-    [
-      "/test",
-      {
-        name: "format",
-        prefix: ".",
-        suffix: "",
-        modifier: "",
-        pattern: "\\w+",
-      },
-      {
-        name: "format",
-        prefix: ".",
-        suffix: "",
-        modifier: "",
-        pattern: "\\w+",
-      },
-    ],
-    [
-      ["/test.html", null],
-      ["/test.hbs.html", ["/test.hbs.html", "hbs", "html"]],
-    ],
-    [
-      [{ format: "foo.bar" }, null],
-      [{ format: "foo" }, "/test.foo.foo"],
-    ],
-  ],
-  [
-    "/test{.:format}+",
-    undefined,
-    [
-      "/test",
-      {
-        name: "format",
-        prefix: ".",
-        suffix: "",
-        modifier: "+",
-        pattern: "[^\\/#\\?]+?",
-      },
-    ],
-    [
-      ["/test.html", ["/test.html", "html"]],
-      ["/test.hbs.html", ["/test.hbs.html", "hbs.html"]],
-    ],
-    [
-      [{ format: [] }, null],
-      [{ format: "foo" }, "/test.foo"],
-      [{ format: ["foo", "bar"] }, "/test.foo.bar"],
-    ],
-  ],
-  [
-    "/test.:format(\\w+)",
-    {
-      end: false,
-    },
-    [
-      "/test",
-      {
-        name: "format",
-        prefix: ".",
-        suffix: "",
-        modifier: "",
-        pattern: "\\w+",
-      },
-    ],
-    [
-      ["/test.html", ["/test.html", "html"]],
-      ["/test.hbs.html", null],
-    ],
-    [[{ format: "foo" }, "/test.foo"]],
-  ],
-  [
-    "/test.:format.",
-    undefined,
-    [
-      "/test",
-      {
-        name: "format",
-        prefix: ".",
-        suffix: "",
-        modifier: "",
-        pattern: "[^\\/#\\?]+?",
-      },
-      ".",
-    ],
-    [
-      ["/test.html.", ["/test.html.", "html"]],
-      ["/test.hbs.html", null],
-    ],
-    [
-      [{ format: "" }, null],
-      [{ format: "foo" }, "/test.foo."],
-    ],
-  ],
-
-  /**
-   * Format and path params.
-   */
-  [
-    "/:test.:format",
-    undefined,
-    [
-      {
-        name: "test",
-        prefix: "/",
-        suffix: "",
-        modifier: "",
-        pattern: "[^\\/#\\?]+?",
-      },
-      {
-        name: "format",
-        prefix: ".",
-        suffix: "",
-        modifier: "",
-        pattern: "[^\\/#\\?]+?",
-      },
-    ],
-    [
-      ["/route.html", ["/route.html", "route", "html"]],
-      ["/route", null],
-      ["/route.html.json", ["/route.html.json", "route", "html.json"]],
-    ],
-    [
-      [{}, null],
-      [{ test: "route", format: "foo" }, "/route.foo"],
-    ],
-  ],
-  [
-    "/:test{.:format}?",
-    undefined,
-    [
-      {
-        name: "test",
-        prefix: "/",
-        suffix: "",
-        modifier: "",
-        pattern: "[^\\/#\\?]+?",
-      },
-      {
-        name: "format",
-        prefix: ".",
-        suffix: "",
-        modifier: "?",
-        pattern: "[^\\/#\\?]+?",
-      },
-    ],
-    [
-      ["/route", ["/route", "route", undefined]],
-      ["/route.json", ["/route.json", "route", "json"]],
-      ["/route.json.html", ["/route.json.html", "route", "json.html"]],
-    ],
-    [
-      [{ test: "route" }, "/route"],
-      [{ test: "route", format: "" }, null],
-      [{ test: "route", format: "foo" }, "/route.foo"],
-    ],
-  ],
-  [
-    "/:test.:format?",
-    {
-      end: false,
-    },
-    [
-      {
-        name: "test",
-        prefix: "/",
-        suffix: "",
-        modifier: "",
-        pattern: "[^\\/#\\?]+?",
-      },
-      {
-        name: "format",
-        prefix: ".",
-        suffix: "",
-        modifier: "?",
-        pattern: "[^\\/#\\?]+?",
-      },
-    ],
-    [
-      ["/route", ["/route", "route", undefined]],
-      ["/route.json", ["/route.json", "route", "json"]],
-      ["/route.json.html", ["/route.json.html", "route", "json.html"]],
-    ],
-    [
-      [{ test: "route" }, "/route"],
-      [{ test: "route", format: undefined }, "/route"],
-      [{ test: "route", format: "" }, null],
-      [{ test: "route", format: "foo" }, "/route.foo"],
-    ],
-  ],
-  [
-    "/test.:format(.*)z",
-    {
-      end: false,
-    },
-    [
-      "/test",
-      {
-        name: "format",
-        prefix: ".",
-        suffix: "",
-        modifier: "",
-        pattern: ".*",
-      },
-      "z",
-    ],
-    [
-      ["/test.abc", null],
-      ["/test.z", ["/test.z", ""]],
-      ["/test.abcz", ["/test.abcz", "abc"]],
-    ],
-    [
-      [{}, null],
-      [{ format: "" }, "/test.z"],
-      [{ format: "foo" }, "/test.fooz"],
-    ],
-  ],
-
-  /**
-   * Unnamed params.
-   */
-  [
-    "/(\\d+)",
-    undefined,
-    [
-      {
-        name: 0,
-        prefix: "/",
-        suffix: "",
-        modifier: "",
-        pattern: "\\d+",
-      },
-    ],
-    [
-      ["/123", ["/123", "123"]],
-      ["/abc", null],
-      ["/123/abc", null],
-    ],
-    [
-      [{}, null],
-      [{ "0": "123" }, "/123"],
-    ],
-  ],
-  [
-    "/(\\d+)",
-    {
-      end: false,
-    },
-    [
-      {
-        name: 0,
-        prefix: "/",
-        suffix: "",
-        modifier: "",
-        pattern: "\\d+",
-      },
-    ],
-    [
-      ["/123", ["/123", "123"]],
-      ["/abc", null],
-      ["/123/abc", ["/123", "123"]],
-      ["/123/", ["/123/", "123"]],
-    ],
-    [[{ "0": "123" }, "/123"]],
-  ],
-  [
-    "/(\\d+)?",
-    undefined,
-    [
-      {
-        name: 0,
-        prefix: "/",
-        suffix: "",
-        modifier: "?",
-        pattern: "\\d+",
-      },
-    ],
-    [
-      ["/", ["/", undefined]],
-      ["/123", ["/123", "123"]],
-    ],
-    [
-      [{}, ""],
-      [{ "0": "123" }, "/123"],
-    ],
-  ],
-  [
-    "/(.*)",
-    undefined,
-    [
-      {
-        name: 0,
-        prefix: "/",
-        suffix: "",
-        modifier: "",
-        pattern: ".*",
-      },
-    ],
-    [
-      ["/", ["/", ""]],
-      ["/route", ["/route", "route"]],
-      ["/route/nested", ["/route/nested", "route/nested"]],
-    ],
-    [
-      [{ "0": "" }, "/"],
-      [{ "0": "123" }, "/123"],
-    ],
-  ],
-  [
-    "/route\\(\\\\(\\d+\\\\)\\)",
-    undefined,
-    [
-      "/route(\\",
-      {
-        name: 0,
-        prefix: "",
-        suffix: "",
-        modifier: "",
-        pattern: "\\d+\\\\",
-      },
-      ")",
-    ],
-    [["/route(\\123\\)", ["/route(\\123\\)", "123\\"]]],
-    [],
-  ],
-  [
-    "{/login}?",
-    undefined,
-    [
-      {
-        name: "",
-        prefix: "/login",
-        suffix: "",
-        modifier: "?",
-        pattern: "",
-      },
-    ],
-    [
-      ["/", ["/"]],
-      ["/login", ["/login"]],
-    ],
-    [
-      [null, ""],
-      [{ "": "" }, "/login"],
-    ],
-  ],
-  [
-    "{/login}",
-    undefined,
-    [
-      {
-        name: "",
-        prefix: "/login",
-        suffix: "",
-        modifier: "",
-        pattern: "",
-      },
-    ],
-    [
-      ["/", null],
-      ["/login", ["/login"]],
-    ],
-    [[{ "": "" }, "/login"]],
-  ],
-  [
-    "{/(.*)}",
-    undefined,
-    [
-      {
-        name: 0,
-        prefix: "/",
-        suffix: "",
-        modifier: "",
-        pattern: ".*",
-      },
-    ],
-    [
-      ["/", ["/", ""]],
-      ["/login", ["/login", "login"]],
-    ],
-    [[{ 0: "test" }, "/test"]],
-  ],
-
-  /**
-   * Regexps.
-   */
-  [/.*/, undefined, [], [["/match/anything", ["/match/anything"]]], []],
-  [
-    /(.*)/,
-    undefined,
-    [
-      {
-        name: 0,
-        prefix: "",
-        suffix: "",
-        modifier: "",
-        pattern: "",
-      },
-    ],
-    [["/match/anything", ["/match/anything", "/match/anything"]]],
-    [],
-  ],
-  [
-    /\/(\d+)/,
-    undefined,
-    [
-      {
-        name: 0,
-        prefix: "",
-        suffix: "",
-        modifier: "",
-        pattern: "",
-      },
-    ],
-    [
-      ["/abc", null],
-      ["/123", ["/123", "123"]],
-    ],
-    [],
-  ],
-
-  /**
-   * Mixed arrays.
-   */
-  [
-    ["/test", /\/(\d+)/],
-    undefined,
-    [
-      {
-        name: 0,
-        prefix: "",
-        suffix: "",
-        modifier: "",
-        pattern: "",
-      },
-    ],
-    [["/test", ["/test", undefined]]],
-    [],
-  ],
-  [
-    ["/:test(\\d+)", /(.*)/],
-    undefined,
-    [
-      {
-        name: "test",
-        prefix: "/",
-        suffix: "",
-        modifier: "",
-        pattern: "\\d+",
-      },
-      {
-        name: 0,
-        prefix: "",
-        suffix: "",
-        modifier: "",
-        pattern: "",
-      },
-    ],
-    [
-      ["/123", ["/123", "123", undefined]],
-      ["/abc", ["/abc", undefined, "/abc"]],
-    ],
-    [],
-  ],
-
-  /**
-   * Correct names and indexes.
-   */
-  [
-    ["/:test", "/route/:test"],
-    undefined,
-    [
-      {
-        name: "test",
-        prefix: "/",
-        suffix: "",
-        modifier: "",
-        pattern: "[^\\/#\\?]+?",
-      },
-      {
-        name: "test",
-        prefix: "/",
-        suffix: "",
-        modifier: "",
-        pattern: "[^\\/#\\?]+?",
-      },
-    ],
-    [
-      ["/test", ["/test", "test", undefined]],
-      ["/route/test", ["/route/test", undefined, "test"]],
-    ],
-    [],
-  ],
-  [
-    [/^\/([^/]+)$/, /^\/route\/([^/]+)$/],
-    undefined,
-    [
-      {
-        name: 0,
-        prefix: "",
-        suffix: "",
-        modifier: "",
-        pattern: "",
-      },
-      {
-        name: 0,
-        prefix: "",
-        suffix: "",
-        modifier: "",
-        pattern: "",
-      },
-    ],
-    [
-      ["/test", ["/test", "test", undefined]],
-      ["/route/test", ["/route/test", undefined, "test"]],
-    ],
-    [],
-  ],
-
-  /**
-   * Ignore non-matching groups in regexps.
-   */
-  [
-    /(?:.*)/,
-    undefined,
-    [],
-    [["/anything/you/want", ["/anything/you/want"]]],
-    [],
-  ],
-
-  /**
-   * Respect escaped characters.
-   */
-  [
-    "/\\(testing\\)",
-    undefined,
-    ["/(testing)"],
-    [
-      ["/testing", null],
-      ["/(testing)", ["/(testing)"]],
-    ],
-    [[null, "/(testing)"]],
-  ],
-  [
-    "/.\\+\\*\\?\\{\\}=^!\\:$[]|",
-    undefined,
-    ["/.+*?{}=^!:$[]|"],
-    [["/.+*?{}=^!:$[]|", ["/.+*?{}=^!:$[]|"]]],
-    [[null, "/.+*?{}=^!:$[]|"]],
-  ],
-  [
-    "/test\\/:uid(u\\d+)?:cid(c\\d+)?",
-    undefined,
-    [
-      "/test/",
-      {
-        name: "uid",
-        prefix: "",
-        suffix: "",
-        modifier: "?",
-        pattern: "u\\d+",
-      },
-      {
-        name: "cid",
-        prefix: "",
-        suffix: "",
-        modifier: "?",
-        pattern: "c\\d+",
-      },
-    ],
-    [
-      ["/test", null],
-      ["/test/", ["/test/", undefined, undefined]],
-      ["/test/u123", ["/test/u123", "u123", undefined]],
-      ["/test/c123", ["/test/c123", undefined, "c123"]],
-    ],
-    [
-      [{ uid: "u123" }, "/test/u123"],
-      [{ cid: "c123" }, "/test/c123"],
-      [{ cid: "u123" }, null],
-    ],
-  ],
-  [
-    "/test/{\\(:uid(\\d+)\\)}?",
-    undefined,
-    [
-      "/test/",
-      {
-        name: "uid",
-        prefix: "(",
-        suffix: ")",
-        modifier: "?",
-        pattern: "\\d+",
-      },
-    ],
-    [
-      ["/test", null],
-      ["/test/", ["/test/", undefined]],
-      ["/test/123", null],
-      ["/test/(123)", ["/test/(123)", "123"]],
-    ],
-    [[{ uid: "123" }, "/test/(123)"]],
-  ],
-
-  /**
-   * Unnamed group prefix.
-   */
-  [
-    "/{apple-}?icon-:res(\\d+).png",
-    undefined,
-    [
-      "/",
-      {
-        name: "",
-        prefix: "apple-",
-        suffix: "",
-        modifier: "?",
-        pattern: "",
-      },
-      "icon-",
-      {
-        name: "res",
-        prefix: "",
-        suffix: "",
-        modifier: "",
-        pattern: "\\d+",
-      },
-      ".png",
-    ],
-    [
-      ["/icon-240.png", ["/icon-240.png", "240"]],
-      ["/apple-icon-240.png", ["/apple-icon-240.png", "240"]],
-    ],
-    [],
-  ],
-
-  /**
-   * Random examples.
-   */
-  [
-    "/:foo/:bar",
-    undefined,
-    [
-      {
-        name: "foo",
-        prefix: "/",
-        suffix: "",
-        modifier: "",
-        pattern: "[^\\/#\\?]+?",
-      },
-      {
-        name: "bar",
-        prefix: "/",
-        suffix: "",
-        modifier: "",
-        pattern: "[^\\/#\\?]+?",
-      },
-    ],
-    [["/match/route", ["/match/route", "match", "route"]]],
-    [[{ foo: "a", bar: "b" }, "/a/b"]],
-  ],
-  [
-    "/:foo\\(test\\)/bar",
-    undefined,
-    [
-      {
-        name: "foo",
-        prefix: "/",
-        suffix: "",
-        modifier: "",
-        pattern: "[^\\/#\\?]+?",
-      },
-      "(test)/bar",
-    ],
-    [],
-    [],
-  ],
-  [
-    "/:remote([\\w-.]+)/:user([\\w-]+)",
-    undefined,
-    [
-      {
-        name: "remote",
-        prefix: "/",
-        suffix: "",
-        modifier: "",
-        pattern: "[\\w-.]+",
-      },
-      {
-        name: "user",
-        prefix: "/",
-        suffix: "",
-        modifier: "",
-        pattern: "[\\w-]+",
-      },
-    ],
-    [
-      ["/endpoint/user", ["/endpoint/user", "endpoint", "user"]],
-      ["/endpoint/user-name", ["/endpoint/user-name", "endpoint", "user-name"]],
-      ["/foo.bar/user-name", ["/foo.bar/user-name", "foo.bar", "user-name"]],
-    ],
-    [
-      [{ remote: "foo", user: "bar" }, "/foo/bar"],
-      [{ remote: "foo.bar", user: "uno" }, "/foo.bar/uno"],
-    ],
-  ],
-  [
-    "/:foo\\?",
-    undefined,
-    [
-      {
-        name: "foo",
-        prefix: "/",
-        suffix: "",
-        modifier: "",
-        pattern: "[^\\/#\\?]+?",
-      },
-      "?",
-    ],
-    [["/route?", ["/route?", "route"]]],
-    [[{ foo: "bar" }, "/bar?"]],
-  ],
-  [
-    "/:foo+baz",
-    undefined,
-    [
-      {
-        name: "foo",
-        prefix: "/",
-        suffix: "",
-        modifier: "+",
-        pattern: "[^\\/#\\?]+?",
-      },
-      "baz",
-    ],
-    [
-      ["/foobaz", ["/foobaz", "foo"]],
-      ["/foo/barbaz", ["/foo/barbaz", "foo/bar"]],
-      ["/baz", null],
-    ],
-    [
-      [{ foo: "foo" }, "/foobaz"],
-      [{ foo: "foo/bar" }, "/foo%2Fbarbaz", { encode: encodeURIComponent }],
-      [{ foo: ["foo", "bar"] }, "/foo/barbaz"],
-    ],
-  ],
-  [
-    "\\/:pre?baz",
-    undefined,
-    [
-      "/",
-      {
-        name: "pre",
-        prefix: "",
-        suffix: "",
-        modifier: "?",
-        pattern: "[^\\/#\\?]+?",
-      },
-      "baz",
-    ],
-    [
-      ["/foobaz", ["/foobaz", "foo"]],
-      ["/baz", ["/baz", undefined]],
-    ],
-    [
-      [{}, "/baz"],
-      [{ pre: "foo" }, "/foobaz"],
-    ],
-  ],
-  [
-    "/:foo\\(:bar?\\)",
-    undefined,
-    [
-      {
-        name: "foo",
-        prefix: "/",
-        suffix: "",
-        modifier: "",
-        pattern: "[^\\/#\\?]+?",
-      },
-      "(",
-      {
-        name: "bar",
-        prefix: "",
-        suffix: "",
-        modifier: "?",
-        pattern: "[^\\/#\\?]+?",
-      },
-      ")",
-    ],
-    [
-      ["/hello(world)", ["/hello(world)", "hello", "world"]],
-      ["/hello()", ["/hello()", "hello", undefined]],
-    ],
-    [
-      [{ foo: "hello", bar: "world" }, "/hello(world)"],
-      [{ foo: "hello" }, "/hello()"],
-    ],
-  ],
-  [
-    "/:postType(video|audio|text)(\\+.+)?",
-    undefined,
-    [
-      {
-        name: "postType",
-        prefix: "/",
-        suffix: "",
-        modifier: "",
-        pattern: "video|audio|text",
-      },
-      {
-        name: 0,
-        prefix: "",
-        suffix: "",
-        modifier: "?",
-        pattern: "\\+.+",
-      },
-    ],
-    [
-      ["/video", ["/video", "video", undefined]],
-      ["/video+test", ["/video+test", "video", "+test"]],
-      ["/video+", null],
-    ],
-    [
-      [{ postType: "video" }, "/video"],
-      [{ postType: "random" }, null],
-    ],
-  ],
-  [
-    "/:foo?/:bar?-ext",
-    undefined,
-    [
-      {
-        name: "foo",
-        prefix: "/",
-        suffix: "",
-        modifier: "?",
-        pattern: "[^\\/#\\?]+?",
-      },
-      {
-        name: "bar",
-        prefix: "/",
-        suffix: "",
-        modifier: "?",
-        pattern: "[^\\/#\\?]+?",
-      },
-      "-ext",
-    ],
-    [
-      ["/-ext", null],
-      ["-ext", ["-ext", undefined, undefined]],
-      ["/foo-ext", ["/foo-ext", "foo", undefined]],
-      ["/foo/bar-ext", ["/foo/bar-ext", "foo", "bar"]],
-      ["/foo/-ext", null],
-    ],
-    [
-      [{}, "-ext"],
-      [{ foo: "foo" }, "/foo-ext"],
-      [{ bar: "bar" }, "/bar-ext"],
-      [{ foo: "foo", bar: "bar" }, "/foo/bar-ext"],
-    ],
-  ],
-  [
-    "/:required/:optional?-ext",
-    undefined,
-    [
-      {
-        name: "required",
-        prefix: "/",
-        suffix: "",
-        modifier: "",
-        pattern: "[^\\/#\\?]+?",
-      },
-      {
-        name: "optional",
-        prefix: "/",
-        suffix: "",
-        modifier: "?",
-        pattern: "[^\\/#\\?]+?",
-      },
-      "-ext",
-    ],
-    [
-      ["/foo-ext", ["/foo-ext", "foo", undefined]],
-      ["/foo/bar-ext", ["/foo/bar-ext", "foo", "bar"]],
-      ["/foo/-ext", null],
-    ],
-    [[{ required: "foo" }, "/foo-ext"]],
-  ],
-
-  /**
-   * Unicode characters.
-   */
-  [
-    "/:foo",
-    undefined,
-    [
-      {
-        name: "foo",
-        prefix: "/",
-        suffix: "",
-        modifier: "",
-        pattern: "[^\\/#\\?]+?",
-      },
-    ],
-    [["/café", ["/café", "café"]]],
-    [
-      [{ foo: "café" }, "/café"],
-      [{ foo: "café" }, "/caf%C3%A9", { encode: encodeURIComponent }],
-    ],
-  ],
-  ["/café", undefined, ["/café"], [["/café", ["/café"]]], [[null, "/café"]]],
-  [
-    "/café",
-    { encode: encodeURI },
-    ["/café"],
-    [["/caf%C3%A9", ["/caf%C3%A9"]]],
-    [[null, "/café"]],
-  ],
-  [
-    "packages/",
-    undefined,
-    ["packages/"],
-    [
-      ["packages", null],
-      ["packages/", ["packages/"]],
-    ],
-    [[null, "packages/"]],
-  ],
-
-  /**
-   * Hostnames.
-   */
-  [
-    ":domain.com",
-    {
-      delimiter: ".",
-    },
-    [
-      {
-        name: "domain",
-        prefix: "",
-        suffix: "",
-        modifier: "",
-        pattern: "[^\\.]+?",
-      },
-      ".com",
-    ],
-    [
-      ["example.com", ["example.com", "example"]],
-      ["github.com", ["github.com", "github"]],
-    ],
-    [
-      [{ domain: "example" }, "example.com"],
-      [{ domain: "github" }, "github.com"],
-    ],
-  ],
-  [
-    "mail.:domain.com",
-    {
-      delimiter: ".",
-    },
-    [
-      "mail",
-      {
-        name: "domain",
-        prefix: ".",
-        suffix: "",
-        modifier: "",
-        pattern: "[^\\.]+?",
-      },
-      ".com",
-    ],
-    [
-      ["mail.example.com", ["mail.example.com", "example"]],
-      ["mail.github.com", ["mail.github.com", "github"]],
-    ],
-    [
-      [{ domain: "example" }, "mail.example.com"],
-      [{ domain: "github" }, "mail.github.com"],
-    ],
-  ],
-  [
-    "example.:ext",
-    {},
-    [
-      "example",
-      {
-        name: "ext",
-        prefix: ".",
-        suffix: "",
-        modifier: "",
-        pattern: "[^\\/#\\?]+?",
-      },
-    ],
-    [
-      ["example.com", ["example.com", "com"]],
-      ["example.org", ["example.org", "org"]],
-    ],
-    [
-      [{ ext: "com" }, "example.com"],
-      [{ ext: "org" }, "example.org"],
-    ],
-  ],
-  [
-    "this is",
-    {
-      delimiter: " ",
-      end: false,
-    },
-    ["this is"],
-    [
-      ["this is a test", ["this is"]],
-      ["this isn't", null],
-    ],
-    [[null, "this is"]],
-  ],
-
-  /**
-   * Ends with.
-   */
-  [
-    "/test",
-    {
-      endsWith: "?",
-    },
-    ["/test"],
-    [
-      ["/test", ["/test"]],
-      ["/test?query=string", ["/test"]],
-      ["/test/?query=string", ["/test/"]],
-      ["/testx", null],
-    ],
-    [[null, "/test"]],
-  ],
-  [
-    "/test",
-    {
-      endsWith: "?",
-      strict: true,
-    },
-    ["/test"],
-    [
-      ["/test?query=string", ["/test"]],
-      ["/test/?query=string", null],
-    ],
-    [[null, "/test"]],
-  ],
-
-  /**
-   * Custom prefixes.
-   */
-  [
-    "{$:foo}{$:bar}?",
-    {},
-    [
-      {
-        name: "foo",
-        pattern: "[^\\/#\\?]+?",
-        prefix: "$",
-        suffix: "",
-        modifier: "",
-      },
-      {
-        name: "bar",
-        pattern: "[^\\/#\\?]+?",
-        prefix: "$",
-        suffix: "",
-        modifier: "?",
-      },
-    ],
-    [
-      ["$x", ["$x", "x", undefined]],
-      ["$x$y", ["$x$y", "x", "y"]],
-    ],
-    [
-      [{ foo: "foo" }, "$foo"],
-      [{ foo: "foo", bar: "bar" }, "$foo$bar"],
-    ],
-  ],
-  [
-    "name/:attr1?{-:attr2}?{-:attr3}?",
-    {},
-    [
-      "name",
-      {
-        name: "attr1",
-        pattern: "[^\\/#\\?]+?",
-        prefix: "/",
-        suffix: "",
-        modifier: "?",
-      },
-      {
-        name: "attr2",
-        pattern: "[^\\/#\\?]+?",
-        prefix: "-",
-        suffix: "",
-        modifier: "?",
-      },
-      {
-        name: "attr3",
-        pattern: "[^\\/#\\?]+?",
-        prefix: "-",
-        suffix: "",
-        modifier: "?",
-      },
-    ],
-    [
-      ["name/test", ["name/test", "test", undefined, undefined]],
-      ["name/1", ["name/1", "1", undefined, undefined]],
-      ["name/1-2", ["name/1-2", "1", "2", undefined]],
-      ["name/1-2-3", ["name/1-2-3", "1", "2", "3"]],
-      ["name/foo-bar/route", null],
-      ["name/test/route", null],
-    ],
-    [
-      [{}, "name"],
-      [{ attr1: "test" }, "name/test"],
-      [{ attr2: "attr" }, "name-attr"],
-    ],
-  ],
-
-  /**
-   * Case-sensitive compile tokensToFunction params.
-   */
-  [
-    "/:test(abc)",
-    {
-      sensitive: true,
-    },
-    [
-      {
-        name: "test",
-        prefix: "/",
-        suffix: "",
-        modifier: "",
-        pattern: "abc",
-      },
-    ],
-    [
-      ["/abc", ["/abc", "abc"]],
-      ["/ABC", null],
-    ],
-    [
-      [{ test: "abc" }, "/abc"],
-      [{ test: "ABC" }, null],
-    ],
-  ],
-  [
-    "/:test(abc)",
-    {},
-    [
-      {
-        name: "test",
-        prefix: "/",
-        suffix: "",
-        modifier: "",
-        pattern: "abc",
-      },
-    ],
-    [
-      ["/abc", ["/abc", "abc"]],
-      ["/ABC", ["/ABC", "ABC"]],
-    ],
-    [
-      [{ test: "abc" }, "/abc"],
-      [{ test: "ABC" }, "/ABC"],
-    ],
-  ],
-
-  /**
-   * Nested parentheses.
-   */
-  [
-    "/:test(\\d+(?:\\.\\d+)?)",
-    undefined,
-    [
-      {
-        name: "test",
-        prefix: "/",
-        suffix: "",
-        modifier: "",
-        pattern: "\\d+(?:\\.\\d+)?",
-      },
-    ],
-    [
-      ["/123", ["/123", "123"]],
-      ["/abc", null],
-      ["/123/abc", null],
-      ["/123.123", ["/123.123", "123.123"]],
-      ["/123.abc", null],
-    ],
-    [
-      [{ test: 123 }, "/123"],
-      [{ test: 123.123 }, "/123.123"],
-      [{ test: "abc" }, null],
-      [{ test: "123" }, "/123"],
-      [{ test: "123.123" }, "/123.123"],
-      [{ test: "123.abc" }, null],
-    ],
-  ],
-  [
-    "/:test((?!login)[^/]+)",
-    undefined,
-    [
-      {
-        name: "test",
-        prefix: "/",
-        suffix: "",
-        modifier: "",
-        pattern: "(?!login)[^/]+",
-      },
-    ],
-    [
-      ["/route", ["/route", "route"]],
-      ["/login", null],
-    ],
-    [
-      [{ test: "route" }, "/route"],
-      [{ test: "login" }, null],
-    ],
-  ],
-
-  /**
-   * https://github.com/pillarjs/path-to-regexp/issues/206
-   */
-  [
-    "/user(s)?/:user",
-    undefined,
-    [
-      "/user",
-      {
-        name: 0,
-        prefix: "",
-        suffix: "",
-        modifier: "?",
-        pattern: "s",
-      },
-      {
-        name: "user",
-        prefix: "/",
-        suffix: "",
-        modifier: "",
-        pattern: "[^\\/#\\?]+?",
-      },
-    ],
-    [
-      ["/user/123", ["/user/123", undefined, "123"]],
-      ["/users/123", ["/users/123", "s", "123"]],
-    ],
-    [[{ user: "123" }, "/user/123"]],
-  ],
-
-  /**
-   * https://github.com/pillarjs/path-to-regexp/issues/209
-   */
-  [
-    "/whatever/:foo\\?query=str",
-    undefined,
-    [
-      "/whatever",
-      {
-        name: "foo",
-        prefix: "/",
-        suffix: "",
-        modifier: "",
-        pattern: "[^\\/#\\?]+?",
-      },
-      "?query=str",
-    ],
-    [["/whatever/123?query=str", ["/whatever/123?query=str", "123"]]],
-    [[{ foo: "123" }, "/whatever/123?query=str"]],
-  ],
-  [
-    "/whatever/:foo",
-    {
-      end: false,
-    },
-    [
-      "/whatever",
-      {
-        name: "foo",
-        prefix: "/",
-        suffix: "",
-        modifier: "",
-        pattern: "[^\\/#\\?]+?",
-      },
-    ],
-    [
-      ["/whatever/123", ["/whatever/123", "123"]],
-      ["/whatever/123/path", ["/whatever/123", "123"]],
-      ["/whatever/123#fragment", ["/whatever/123", "123"]],
-      ["/whatever/123?query=str", ["/whatever/123", "123"]],
-    ],
-    [
-      [{ foo: "123" }, "/whatever/123"],
-      [{ foo: "#" }, null],
-    ],
-  ],
-  /**
-   * https://github.com/pillarjs/path-to-regexp/issues/260
-   */
-  [
-    ":name*",
-    undefined,
-    [
-      {
-        name: "name",
-        prefix: "",
-        suffix: "",
-        modifier: "*",
-        pattern: "[^\\/#\\?]+?",
-      },
-    ],
-    [["foobar", ["foobar", "foobar"]]],
-    [[{ name: "foobar" }, "foobar"]],
-  ],
-  [
-    ":name+",
-    undefined,
-    [
-      {
-        name: "name",
-        prefix: "",
-        suffix: "",
-        modifier: "+",
-        pattern: "[^\\/#\\?]+?",
-      },
-    ],
-    [["foobar", ["foobar", "foobar"]]],
-    [[{ name: "foobar" }, "foobar"]],
-  ],
-];
-
-/**
- * Named capturing groups (available from 1812 version 10)
- */
-if (semver.gte(process.version, "10.0.0")) {
-  TESTS.push(
-    [
-      /\/(?<groupname>.+)/,
-      undefined,
-      [
-        {
-          name: "groupname",
-          prefix: "",
-          suffix: "",
-          modifier: "",
-          pattern: "",
-        },
-      ],
-      [
-        ["/", null],
-        ["/foo", ["/foo", "foo"]],
-      ],
-      [],
-    ],
-    [
-      /\/(?<test>.*).(?<format>html|json)/,
-      undefined,
-      [
-        {
-          name: "test",
-          prefix: "",
-          suffix: "",
-          modifier: "",
-          pattern: "",
-        },
-        {
-          name: "format",
-          prefix: "",
-          suffix: "",
-          modifier: "",
-          pattern: "",
-        },
-      ],
-      [
-        ["/route", null],
-        ["/route.txt", null],
-        ["/route.html", ["/route.html", "route", "html"]],
-        ["/route.json", ["/route.json", "route", "json"]],
-      ],
-      [],
-    ],
-    [
-      /\/(.+)\/(?<groupname>.+)\/(.+)/,
-      undefined,
-      [
-        {
-          name: 0,
-          prefix: "",
-          suffix: "",
-          modifier: "",
-          pattern: "",
-        },
-        {
-          name: "groupname",
-          prefix: "",
-          suffix: "",
-          modifier: "",
-          pattern: "",
-        },
-        {
-          name: 1,
-          prefix: "",
-          suffix: "",
-          modifier: "",
-          pattern: "",
-        },
-      ],
-      [
-        ["/test", null],
-        ["/test/testData", null],
-        [
-          "/test/testData/extraStuff",
-          ["/test/testData/extraStuff", "test", "testData", "extraStuff"],
-        ],
-      ],
-      [],
-    ]
-  );
-}
-=======
 import { describe, it, expect } from "vitest";
 import { parse, compile, match } from "./index.js";
 import { PARSER_TESTS, COMPILE_TESTS, MATCH_TESTS } from "./cases.spec.js";
->>>>>>> 208cc83c
 
 /**
  * Dynamically generate the entire test suite.
@@ -2773,33 +31,24 @@
       );
     });
 
-<<<<<<< HEAD
-    it("should throw if ) appears unescaped and without an opening (", function () {
-      expect(function () {
-        pathToRegexp.pathToRegexp("/:fooab)c");
-      }).toThrow(
-        new TypeError("Unescaped ) at 7: may be unmatched group finish.")
-      );
-    });
-    it("should throw on unbalanced patterns, even after completing a balanced one.", function () {
-      expect(function () {
-        pathToRegexp.pathToRegexp("/:test(\\w+)/:foo(\\d+))");
-      }).toThrow(
-        new TypeError("Unescaped ) at 21: may be unmatched group finish.")
-      );
-    });
-    it("should throw on missing pattern", function () {
-      expect(function () {
-        pathToRegexp.pathToRegexp("/:foo()");
-      }).toThrow(new TypeError("Missing pattern at 5"));
-=======
+    it("should throw on unmatched )", function () {
+      expect(() => match("/:fooab)c")).toThrow(
+        new TypeError("Unmatched ) at 7: https://git.new/pathToRegexpError"),
+      );
+    });
+
+    it("should throw on unmatched ) after other patterns", function () {
+      expect(() => match("/:test(\\w+)/:foo(\\d+))")).toThrow(
+        new TypeError("Unmatched ) at 21: https://git.new/pathToRegexpError"),
+      );
+    });
+
     it("should throw on missing pattern", () => {
       expect(() => match("/:foo()")).toThrow(
         new TypeError(
           "Missing pattern at 5: https://git.new/pathToRegexpError",
         ),
       );
->>>>>>> 208cc83c
     });
 
     it("should throw on missing name", () => {
