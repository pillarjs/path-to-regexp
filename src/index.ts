--- conflicted
+++ resolved
@@ -198,11 +198,7 @@
         prefix,
         suffix: "",
         pattern: pattern || defaultPattern,
-<<<<<<< HEAD
         modifier: tryConsume("MODIFIER") || (wildcard ? "*" : ""),
-=======
-        modifier: tryConsume("MODIFIER") || "",
->>>>>>> 762bc6b0
       });
       continue;
     }
